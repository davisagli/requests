Requests is written and maintained by Kenneth Reitz and
various contributors:

Development Lead
````````````````

- Kenneth Reitz <me@kennethreitz.com>


Urllib3
```````

- Andrey Petrov <andrey.petrov@shazow.net>


Patches and Suggestions
```````````````````````

- Various Pocoo Members
- Chris Adams
- Flavio Percoco Premoli
- Dj Gilcrease
- Justin Murphy
- Rob Madole
- Aram Dulyan
- Johannes Gorset
- 村山めがね (Megane Murayama)
- James Rowe
- Daniel Schauenberg
- Zbigniew Siciarz
- Daniele Tricoli 'Eriol'
- Richard Boulton
- Miguel Olivares <miguel@moliware.com>
- Alberto Paro
- Jérémy Bethmont
- 潘旭 (Xu Pan)
- Tamás Gulácsi
- Rubén Abad
- Peter Manser
- Jeremy Selier
- Jens Diemer
- Alex <@alopatin>
- Tom Hogans <tomhsx@gmail.com>
- Armin Ronacher
- Shrikant Sharat Kandula
- Mikko Ohtamaa
- Den Shabalin
- Daniel Miller <danielm@vs-networks.com>
- Alejandro Giacometti
- Rick Mak
- Johan Bergström
- Josselin Jacquard
- Travis N. Vaught
- Fredrik Möllerstrand
- Daniel Hengeveld
- Dan Head
- Bruno Renié
- David Fischer
- Joseph McCullough
- Juergen Brendel
- Juan Riaza
- Ryan Kelly
- Rolando Espinoza La fuente
- Robert Gieseke
- Idan Gazit
- Ed Summers
- Chris Van Horne
- Christopher Davis
- Ori Livneh
- Jason Emerick
- Bryan Helmig
- Jonas Obrist
- Lucian Ursu
- Tom Moertel
- Frank Kumro Jr
- Chase Sterling
- Marty Alchin
- takluyver
- Ben Toews (mastahyeti)
- David Kemp
- Brendon Crawford
- Denis (Telofy)
- Cory Benfield (Lukasa)
- Matt Giuca
- Adam Tauber
- Honza Javorek
- Brendan Maguire <maguire.brendan@gmail.com>
- Chris Dary
- Danver Braganza <danverbraganza@gmail.com>
- Max Countryman
- Nick Chadwick
- Jonathan Drosdeck
- Jiri Machalek
- Steve Pulec
- Michael Kelly
- Michael Newman <newmaniese@gmail.com>
- Jonty Wareing <jonty@jonty.co.uk>
- Shivaram Lingamneni
- Miguel Turner
- Rohan Jain (crodjer)
- Justin Barber <barber.justin@gmail.com>
- Roman Haritonov <@reclosedev>
- Josh Imhoff <joshimhoff13@gmail.com>
- Arup Malakar <amalakar@gmail.com>
- Danilo Bargen (dbrgn)
- Torsten Landschoff
- Michael Holler (apotheos)
- Timnit Gebru
- Sarah Gonzalez
- Victoria Mo
- Leila Muhtasib
- Matthias Rahlf <matthias@webding.de>
- Jakub Roztocil <jakub@roztocil.name>
- Ian Cordasco <graffatcolmingov@gmail.com> @sigmavirus24
- Rhys Elsmore
- André Graf (dergraf)
- Stephen Zhuang (everbird)
- Martijn Pieters
- Jonatan Heyman
- David Bonner <dbonner@gmail.com> @rascalking
- Vinod Chandru
- Johnny Goodnow <j.goodnow29@gmail.com>
- Denis Ryzhkov <denisr@denisr.com>
- Wilfred Hughes <me@wilfred.me.uk> @dontYetKnow
- Dmitry Medvinsky <me@dmedvinsky.name>
- Bryce Boe <bbzbryce@gmail.com> @bboe
- Colin Dunklau <colin.dunklau@gmail.com> @cdunklau
- Bob Carroll <bob.carroll@alum.rit.edu> @rcarz
- Hugo Osvaldo Barrera <hugo@osvaldobarrera.com.ar> @hobarrera
- Łukasz Langa <lukasz@langa.pl> @llanga
- Dave Shawley <daveshawley@gmail.com>
- James Clarke (jam)
- Kevin Burke <kev@inburke.com>
- Flavio Curella
- David Pursehouse <david.pursehouse@gmail.com> @dpursehouse
- Jon Parise
- Alexander Karpinsky @homm86
- Marc Schlaich @schlamar
- Park Ilsu <daftonshady@gmail.com> @daftshady
- Matt Spitz @mattspitz
- Vikram Oberoi @voberoi
- Can Ibanoglu <can.ibanoglu@gmail.com> @canibanoglu
- Thomas Weißschuh <thomas@t-8ch.de> @t-8ch
- Jayson Vantuyl <jayson@aggressive.ly> @kagato
- Pengfei.X <pengphy@gmail.com>
- Kamil Madac <kamil.madac@gmail.com>
- Michael Becker <mike@beckerfuffle.com> @beckerfuffle
<<<<<<< HEAD
- Erik Wickstrom <erik@erikwickstrom.com> @erikwickstrom
=======
- Константин Подшумок @podshumok
>>>>>>> b17cad65
<|MERGE_RESOLUTION|>--- conflicted
+++ resolved
@@ -145,8 +145,5 @@
 - Pengfei.X <pengphy@gmail.com>
 - Kamil Madac <kamil.madac@gmail.com>
 - Michael Becker <mike@beckerfuffle.com> @beckerfuffle
-<<<<<<< HEAD
 - Erik Wickstrom <erik@erikwickstrom.com> @erikwickstrom
-=======
-- Константин Подшумок @podshumok
->>>>>>> b17cad65
+- Константин Подшумок @podshumok