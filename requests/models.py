# -*- coding: utf-8 -*-

"""
requests.models
~~~~~~~~~~~~~~~

"""

import urllib
import urllib2
import socket
import zlib
import cgi
import re

from urllib2 import HTTPError
from urlparse import urlparse, urlunparse, urljoin
from datetime import datetime

from .config import settings
from .monkeys import Request as _Request, HTTPBasicAuthHandler, HTTPForcedBasicAuthHandler, HTTPDigestAuthHandler, HTTPRedirectHandler
from .structures import CaseInsensitiveDict
from .packages.poster.encode import multipart_encode
from .packages.poster.streaminghttp import register_openers, get_handlers
from .utils import dict_from_cookiejar
from .exceptions import RequestException, AuthenticationError, Timeout, URLRequired, InvalidMethod, TooManyRedirects
from .status_codes import codes


REDIRECT_STATI = (codes.moved, codes.found, codes.other, codes.temporary_moved)



class Request(object):
    """The :class:`Request <models.Request>` object. It carries out all functionality of
    Requests. Recommended interface is with the Requests functions.
    """

    def __init__(self,
        url=None, headers=dict(), files=None, method=None, data=dict(),
        params=dict(), auth=None, cookiejar=None, timeout=None, redirect=False,
        allow_redirects=False, proxies=None):

        #: Float describ the timeout of the request.
        #  (Use socket.setdefaulttimeout() as fallback)
        self.timeout = timeout

        #: Request URL.
        self.url = url

        #: Dictonary of HTTP Headers to attach to the :class:`Request <models.Request>`.
        self.headers = headers

        #: Dictionary of files to multipart upload (``{filename: content}``).
        self.files = files

        #: HTTP Method to use. Available: GET, HEAD, PUT, POST, DELETE.
        self.method = method

        #: Dictionary or byte of request body data to attach to the
        #: :class:`Request <models.Request>`.
        self.data = None

        #: Dictionary or byte of querystring data to attach to the
        #: :class:`Request <models.Request>`.
        self.params = None

        #: True if :class:`Request <models.Request>` is part of a redirect chain (disables history
        #: and HTTPError storage).
        self.redirect = redirect

        #: Set to True if full redirects are allowed (e.g. re-POST-ing of data at new ``Location``)
        self.allow_redirects = allow_redirects

        # Dictionary mapping protocol to the URL of the proxy (e.g. {'http': 'foo.bar:3128'})
        self.proxies = proxies

        self.data, self._enc_data = self._encode_params(data)
        self.params, self._enc_params = self._encode_params(params)

        #: :class:`Response <models.Response>` instance, containing
        #: content and metadata of HTTP Response, once :attr:`sent <send>`.
        self.response = Response()

        if isinstance(auth, (list, tuple)):
            auth = AuthObject(*auth)
        if not auth:
            auth = auth_manager.get_auth(self.url)

        #: :class:`AuthObject` to attach to :class:`Request <models.Request>`.
        self.auth = auth

        #: CookieJar to attach to :class:`Request <models.Request>`.
        self.cookiejar = cookiejar

        #: True if Request has been sent.
        self.sent = False


        # Header manipulation and defaults.

        if settings.accept_gzip:
            settings.base_headers.update({'Accept-Encoding': 'gzip'})

        if headers:
            headers = CaseInsensitiveDict(self.headers)
        else:
            headers = CaseInsensitiveDict()

        for (k, v) in settings.base_headers.items():
            if k not in headers:
                headers[k] = v

        self.headers = headers


    def __repr__(self):
        return '<Request [%s]>' % (self.method)


    def _checks(self):
        """Deterministic checks for consistency."""

        if not self.url:
            raise URLRequired


    def _get_opener(self):
        """Creates appropriate opener object for urllib2."""

        _handlers = []

        if self.cookiejar is not None:
            _handlers.append(urllib2.HTTPCookieProcessor(self.cookiejar))

        if self.auth:
            if not isinstance(self.auth.handler, (urllib2.AbstractBasicAuthHandler, urllib2.AbstractDigestAuthHandler)):
                # TODO: REMOVE THIS COMPLETELY
                auth_manager.add_password(self.auth.realm, self.url, self.auth.username, self.auth.password)
                self.auth.handler = self.auth.handler(auth_manager)
                auth_manager.add_auth(self.url, self.auth)

            _handlers.append(self.auth.handler)

        if self.proxies:
            _handlers.append(urllib2.ProxyHandler(self.proxies))

        _handlers.append(HTTPRedirectHandler)

        if not _handlers:
            return urllib2.urlopen

        if self.data or self.files:
            _handlers.extend(get_handlers())

        opener = urllib2.build_opener(*_handlers)

        if self.headers:
            # Allow default headers in the opener to be overloaded
            normal_keys = [k.capitalize() for k in self.headers]
            for key, val in opener.addheaders[:]:
                if key not in normal_keys:
                    continue
                # Remove it, we have a value to take its place
                opener.addheaders.remove((key, val))

        return opener.open


    def _build_response(self, resp, is_error=False):
        """Build internal :class:`Response <models.Response>` object from given response."""

        def build(resp):

            response = Response()
            response.status_code = getattr(resp, 'code', None)

            try:
                response.headers = CaseInsensitiveDict(getattr(resp.info(), 'dict', None))
                response.read = resp.read
                response._resp = resp
                response._close = resp.close

                if self.cookiejar:

                    response.cookies = dict_from_cookiejar(self.cookiejar)


            except AttributeError:
                pass

            if is_error:
                response.error = resp

            response.url = getattr(resp, 'url', None)

            return response


        history = []

        r = build(resp)

        if r.status_code in REDIRECT_STATI and not self.redirect:

            while (
                ('location' in r.headers) and
                ((self.method in ('GET', 'HEAD')) or
                (r.status_code is codes.see_other) or
                (self.allow_redirects))
            ):

                r.close()

                if not len(history) < settings.max_redirects:
                    raise TooManyRedirects()

                history.append(r)

                url = r.headers['location']

                # Handle redirection without scheme (see: RFC 1808 Section 4)
                if url.startswith('//'):
                    parsed_rurl = urlparse(r.url)
                    url = '%s:%s' % (parsed_rurl.scheme, url)

                # Facilitate non-RFC2616-compliant 'location' headers
                # (e.g. '/path/to/resource' instead of 'http://domain.tld/path/to/resource')
                if not urlparse(url).netloc:
                    url = urljoin(r.url, urllib.quote(urllib.unquote(url)))

                # http://www.w3.org/Protocols/rfc2616/rfc2616-sec10.html#sec10.3.4
                if r.status_code is codes.see_other:
                    method = 'GET'
                else:
                    method = self.method

                request = Request(
                    url, self.headers, self.files, method,
                    self.data, self.params, self.auth, self.cookiejar,
                    redirect=True
                )
                request.send()
                r = request.response

            r.history = history

        self.response = r
        self.response.request = self


    @staticmethod
    def _encode_params(data):
        """Encode parameters in a piece of data.

        If the data supplied is a dictionary, encodes each parameter in it, and
        returns a list of tuples containing the encoded parameters, and a urlencoded
        version of that.

        Otherwise, assumes the data is already encoded appropriately, and
        returns it twice.

        """
        if hasattr(data, 'items'):
            result = []
            for k, vs in data.items():
                for v in isinstance(vs, list) and vs or [vs]:
                    result.append((k.encode('utf-8') if isinstance(k, unicode) else k,
                                   v.encode('utf-8') if isinstance(v, unicode) else v))
            return result, urllib.urlencode(result, doseq=True)
        else:
            return data, data


    def _build_url(self):
        """Build the actual URL to use."""

        # Support for unicode domain names and paths.
        scheme, netloc, path, params, query, fragment = urlparse(self.url)
        netloc = netloc.encode('idna')
        if isinstance(path, unicode):
            path = path.encode('utf-8')
        path = urllib.quote(urllib.unquote(path))
        self.url = str(urlunparse([ scheme, netloc, path, params, query, fragment ]))

        if self._enc_params:
            if urlparse(self.url).query:
                return '%s&%s' % (self.url, self._enc_params)
            else:
                return '%s?%s' % (self.url, self._enc_params)
        else:
            return self.url


    def send(self, anyway=False):
        """Sends the request. Returns True of successful, false if not.
        If there was an HTTPError during transmission,
        self.response.status_code will contain the HTTPError code.

        Once a request is successfully sent, `sent` will equal True.

        :param anyway: If True, request will be sent, even if it has
        already been sent.
        """

        self._checks()
        success = False

        # Logging
        if settings.verbose:
            settings.verbose.write('%s   %s   %s\n' % (
                datetime.now().isoformat(), self.method, self.url
            ))


        url = self._build_url()
        if self.method in ('GET', 'HEAD', 'DELETE'):
            req = _Request(url, method=self.method)
        else:

            if self.files:
                register_openers()

                if self.data:
                    self.files.update(self.data)

                datagen, headers = multipart_encode(self.files)
                req = _Request(url, data=datagen, headers=headers, method=self.method)

            else:
                req = _Request(url, data=self._enc_data, method=self.method)

        if self.headers:
            for k,v in self.headers.iteritems():
                req.add_header(k, v)

        if not self.sent or anyway:

            try:
                opener = self._get_opener()
                try:

                    resp = opener(req, timeout=self.timeout)

                except TypeError, err:
                    # timeout argument is new since Python v2.6
                    if not 'timeout' in str(err):
                        raise

                    if settings.timeout_fallback:
                        # fall-back and use global socket timeout (This is not thread-safe!)
                        old_timeout = socket.getdefaulttimeout()
                        socket.setdefaulttimeout(self.timeout)

                    resp = opener(req)

                    if settings.timeout_fallback:
                        # restore gobal timeout
                        socket.setdefaulttimeout(old_timeout)

                if self.cookiejar is not None:
                    self.cookiejar.extract_cookies(resp, req)

            except (urllib2.HTTPError, urllib2.URLError), why:
                if hasattr(why, 'reason'):
                    if isinstance(why.reason, socket.timeout):
                        why = Timeout(why)

                self._build_response(why, is_error=True)


            else:
                self._build_response(resp)
                self.response.ok = True


        self.sent = self.response.ok

        return self.sent



class Response(object):
    """The core :class:`Response <models.Response>` object. All
    :class:`Request <models.Request>` objects contain a
    :class:`response <models.Response>` attribute, which is an instance
    of this class.
    """

    def __init__(self):
        #: Raw content of the response, in bytes.
        #: If ``content-encoding`` of response was set to ``gzip``, the
        #: response data will be automatically deflated.
        self._content = None
        #: Integer Code of responded HTTP Status.
        self.status_code = None
        #: Case-insensitive Dictionary of Response Headers.
        #: For example, ``headers['content-encoding']`` will return the
        #: value of a ``'Content-Encoding'`` response header.
        self.headers = CaseInsensitiveDict()
        #: Final URL location of Response.
        self.url = None
        #: True if no :attr:`error` occured.
        self.ok = False
        #: Resulting :class:`HTTPError` of request, if one occured.
        self.error = None
        #: A list of :class:`Response <models.Response>` objects from
        #: the history of the Request. Any redirect responses will end
        #: up here.
        self.history = []
        #: The Request that created the Response.
        self.request = None
        #: A dictionary of Cookies the server sent back.
        self.cookies = None


    def __repr__(self):
        return '<Response [%s]>' % (self.status_code)


    def __nonzero__(self):
        """Returns true if :attr:`status_code` is 'OK'."""
        return not self.error


    def __getattr__(self, name):
        """Read and returns the full stream when accessing to :attr: `content`"""
        if name == 'content':
            if self._content is not None:
                return self._content
            self._content = self.read()
            if self.headers.get('content-encoding', '') == 'gzip':
                try:
                    self._content = zlib.decompress(self._content, 16+zlib.MAX_WBITS)
                except zlib.error:
                    pass
<<<<<<< HEAD
            return self._content
        else:
            raise AttributeError
=======
            return self.unicode_content(self._content)
    

    def get_content_type(self):
        content_type = self.headers.get("content-type")
        content_type, params = cgi.parse_header(content_type)
        return content_type, params

    def get_encoding_from_content_type(self):
        content_type, params = self.get_content_type()
        if "charset" in params:
            return params["charset"].strip("'\"")

    def get_encodings_from_content(self, content):
        if self._charset_re is None:
            self._charset_re = re.compile(
                r'<meta.*?charset=["\']*(.+?)["\'>]', flags=re.I
            )
        return self._charset_re.findall(content)
    
    def unicode_content(self, content):
        """
        Returns the requested content back in unicode.
        Tried:
        1. charset from content-type
        2. every encodings from <meta ... charset=XXX>
        3. fall back and replace all unicode characters
        """
        tried_encodings = []
        # Try charset from content-type
        encoding = self.get_encoding_from_content_type()
        if encoding:
            try:
                return unicode(content, encoding)
            except UnicodeError:
                tried_encodings.append(encoding)

        # Try every encodings from <meta ... charset=XXX>
        encodings = self.get_encodings_from_content(content)
        for encoding in encodings:
            if encoding in tried_encodings:
                continue
            try:
                return unicode(content, encoding)
            except UnicodeError:
                tried_encodings.append(encoding)

        # Fall back:
        return unicode(content, encoding, errors="replace")
>>>>>>> d26f3333

    def raise_for_status(self):
        """Raises stored :class:`HTTPError` or :class:`URLError`, if one occured."""
        if self.error:
            raise self.error


    def close(self):
        if self._resp.fp is not None and hasattr(self._resp.fp, '_sock'):
            self._resp.fp._sock.recv = None
        self._close()

class AuthManager(object):
    """Requests Authentication Manager."""

    def __new__(cls):
        singleton = cls.__dict__.get('__singleton__')
        if singleton is not None:
            return singleton

        cls.__singleton__ = singleton = object.__new__(cls)

        return singleton


    def __init__(self):
        self.passwd = {}
        self._auth = {}


    def __repr__(self):
        return '<AuthManager [%s]>' % (self.method)


    def add_auth(self, uri, auth):
        """Registers AuthObject to AuthManager."""

        uri = self.reduce_uri(uri, False)

        # try to make it an AuthObject
        if not isinstance(auth, AuthObject):
            try:
                auth = AuthObject(*auth)
            except TypeError:
                pass

        self._auth[uri] = auth


    def add_password(self, realm, uri, user, passwd):
        """Adds password to AuthManager."""
        # uri could be a single URI or a sequence
        if isinstance(uri, basestring):
            uri = [uri]

        reduced_uri = tuple([self.reduce_uri(u, False) for u in uri])

        if reduced_uri not in self.passwd:
            self.passwd[reduced_uri] = {}
        self.passwd[reduced_uri] = (user, passwd)


    def find_user_password(self, realm, authuri):
        for uris, authinfo in self.passwd.iteritems():
            reduced_authuri = self.reduce_uri(authuri, False)
            for uri in uris:
                if self.is_suburi(uri, reduced_authuri):
                    return authinfo

        return (None, None)


    def get_auth(self, uri):
        (in_domain, in_path) = self.reduce_uri(uri, False)

        for domain, path, authority in (
            (i[0][0], i[0][1], i[1]) for i in self._auth.iteritems()
        ):
            if in_domain == domain:
                if path in in_path:
                    return authority


    def reduce_uri(self, uri, default_port=True):
        """Accept authority or URI and extract only the authority and path."""

        # note HTTP URLs do not have a userinfo component
        parts = urllib2.urlparse.urlsplit(uri)

        if parts[1]:
            # URI
            scheme = parts[0]
            authority = parts[1]
            path = parts[2] or '/'
        else:
            # host or host:port
            scheme = None
            authority = uri
            path = '/'

        host, port = urllib2.splitport(authority)

        if default_port and port is None and scheme is not None:
            dport = {"http": 80,
                     "https": 443,
                     }.get(scheme)
            if dport is not None:
                authority = "%s:%d" % (host, dport)

        return authority, path


    def is_suburi(self, base, test):
        """Check if test is below base in a URI tree

        Both args must be URIs in reduced form.
        """
        if base == test:
            return True
        if base[0] != test[0]:
            return False
        common = urllib2.posixpath.commonprefix((base[1], test[1]))
        if len(common) == len(base[1]):
            return True
        return False


    def empty(self):
        self.passwd = {}


    def remove(self, uri, realm=None):
        # uri could be a single URI or a sequence
        if isinstance(uri, basestring):
            uri = [uri]

        for default_port in True, False:
            reduced_uri = tuple([self.reduce_uri(u, default_port) for u in uri])
            del self.passwd[reduced_uri][realm]


    def __contains__(self, uri):
        # uri could be a single URI or a sequence
        if isinstance(uri, basestring):
            uri = [uri]

        uri = tuple([self.reduce_uri(u, False) for u in uri])

        if uri in self.passwd:
            return True

        return False

auth_manager = AuthManager()



class AuthObject(object):
    """The :class:`AuthObject` is a simple HTTP Authentication token. When
    given to a Requests function, it enables Basic HTTP Authentication for that
    Request. You can also enable Authorization for domain realms with AutoAuth.
    See AutoAuth for more details.

    :param username: Username to authenticate with.
    :param password: Password for given username.
    :param realm: (optional) the realm this auth applies to
    :param handler: (optional) basic || digest || proxy_basic || proxy_digest
    """

    _handlers = {
        'basic': HTTPBasicAuthHandler,
        'forced_basic': HTTPForcedBasicAuthHandler,
        'digest': HTTPDigestAuthHandler,
        'proxy_basic': urllib2.ProxyBasicAuthHandler,
        'proxy_digest': urllib2.ProxyDigestAuthHandler
    }

    def __init__(self, username, password, handler='forced_basic', realm=None):
        self.username = username
        self.password = password
        self.realm = realm

        if isinstance(handler, basestring):
            self.handler = self._handlers.get(handler.lower(), HTTPForcedBasicAuthHandler)
        else:
            self.handler = handler<|MERGE_RESOLUTION|>--- conflicted
+++ resolved
@@ -434,12 +434,11 @@
                     self._content = zlib.decompress(self._content, 16+zlib.MAX_WBITS)
                 except zlib.error:
                     pass
-<<<<<<< HEAD
-            return self._content
+            return self.unicode_content(self._content)
+
+    
         else:
             raise AttributeError
-=======
-            return self.unicode_content(self._content)
     
 
     def get_content_type(self):
@@ -488,7 +487,6 @@
 
         # Fall back:
         return unicode(content, encoding, errors="replace")
->>>>>>> d26f3333
 
     def raise_for_status(self):
         """Raises stored :class:`HTTPError` or :class:`URLError`, if one occured."""
