# -*- coding: utf-8 -*-

"""
requests.api
~~~~~~~~~~~~

This module impliments the Requests API.

:copyright: (c) 2011 by Kenneth Reitz.
:license: ISC, see LICENSE for more details.

"""

import config
from .models import Request, Response, AuthObject
from .status_codes import codes
from .hooks import dispatch_hook
from .utils import cookiejar_from_dict, header_expand


__all__ = ('request', 'get', 'head', 'post', 'patch', 'put', 'delete')

def request(method, url,
    params=None, data=None, headers=None, cookies=None, files=None, auth=None,
    timeout=None, allow_redirects=False, proxies=None, hooks=None, return_response=True):

    """Constructs and sends a :class:`Request <Request>`.
    Returns :class:`Response <Response>` object.

    :param method: method for the new :class:`Request` object.
    :param url: URL for the new :class:`Request` object.
    :param params: (optional) Dictionary or bytes to be sent in the query string for the :class:`Request`.
    :param data: (optional) Dictionary or bytes to send in the body of the :class:`Request`.
    :param headers: (optional) Dictionary of HTTP Headers to send with the :class:`Request`.
    :param cookies: (optional) Dict or CookieJar object to send with the :class:`Request`.
    :param files: (optional) Dictionary of 'filename': file-like-objects for multipart encoding upload.
    :param auth: (optional) AuthObject to enable Basic HTTP Auth.
    :param timeout: (optional) Float describing the timeout of the request.
    :param allow_redirects: (optional) Boolean. Set to True if POST/PUT/DELETE redirect following is allowed.
    :param proxies: (optional) Dictionary mapping protocol to the URL of the proxy.
    """

    method = str(method).upper()

    if cookies is None:
        cookies = {}

    cookies = cookiejar_from_dict(cookies)

    # Expand header values
    if headers:
        for k, v in headers.items() or {}:
            headers[k] = header_expand(v)

    args = dict(
        method = method,
        url = url,
        data = data,
        params = params,
        headers = headers,
        cookiejar = cookies,
        files = files,
        auth = auth,
        hooks = hooks,
        timeout = timeout or config.settings.timeout,
        allow_redirects = allow_redirects,
        proxies = proxies or config.settings.proxies,
    )

    # Arguments manipulation hook.
    args = dispatch_hook('args', hooks, args)

    r = Request(**args)

    # Pre-request hook.
    r = dispatch_hook('pre_request', hooks, r)

    # Don't send if asked nicely.
    if not return_response:
        return r

    # Send the HTTP Request.
    r.send()

    # Post-request hook.
    r = dispatch_hook('post_request', hooks, r)

    # Response manipulation hook.
    r.response = dispatch_hook('response', hooks, r.response)

    return r.response


def get(url, **kwargs):

    """Sends a GET request. Returns :class:`Response` object.

    :param url: URL for the new :class:`Request` object.
<<<<<<< HEAD
    :param params: (optional) Dictionary of parameters, or bytes, to be sent in the query string for the :class:`Request`.
    :param headers: (optional) Dictionary of HTTP Headers to send with the :class:`Request`.
    :param cookies: (optional) Dict or CookieJar object to send with the :class:`Request`.
    :param auth: (optional) AuthObject to enable Basic HTTP Auth.
    :param timeout: (optional) Float describing the timeout of the request.
    :param allow_redirects: (optional) Boolean. Set to False to disable redirect following.
    :param proxies: (optional) Dictionary mapping protocol to the URL of the proxy.
    """

    kwargs.setdefault('allow_redirects', True)
    return request('GET', url, **kwargs)
=======
    :param **kwargs: Optional arguments that ``request`` takes.
    """

    if "allow_redirects" not in kwargs:
        kwargs["allow_redirects"] = True
>>>>>>> 0d6773c6

    return request('get', url, **kwargs)


def head(url, **kwargs):
    """Sends a HEAD request. Returns :class:`Response` object.

    :param url: URL for the new :class:`Request` object.
<<<<<<< HEAD
    :param params: (optional) Dictionary of parameters, or bytes, to be sent in the query string for the :class:`Request`.
    :param headers: (optional) Dictionary of HTTP Headers to sent with the :class:`Request`.
    :param cookies: (optional) Dict or CookieJar object to send with the :class:`Request`.
    :param auth: (optional) AuthObject to enable Basic HTTP Auth.
    :param timeout: (optional) Float describing the timeout of the request.
    :param allow_redirects: (optional) Boolean. Set to False to disable redirect following.
    :param proxies: (optional) Dictionary mapping protocol to the URL of the proxy.
    """

    kwargs.setdefault('allow_redirects', True)
    return request('HEAD', url, **kwargs)
=======
    :param **kwargs: Optional arguments that ``request`` takes.
    """

    if "allow_redirects" not in kwargs:
        kwargs["allow_redirects"] = True
>>>>>>> 0d6773c6

    return request('head', url, **kwargs)


def post(url, data='', **kwargs):
    """Sends a POST request. Returns :class:`Response` object.

    :param url: URL for the new :class:`Request` object.
    :param data: (optional) Dictionary or bytes to send in the body of the :class:`Request`.
    :param **kwargs: Optional arguments that ``request`` takes.
    """

    return request('post', url, data=data, **kwargs)


def put(url, data='', **kwargs):
    """Sends a PUT request. Returns :class:`Response` object.

    :param url: URL for the new :class:`Request` object.
    :param data: (optional) Dictionary or bytes to send in the body of the :class:`Request`.
    :param **kwargs: Optional arguments that ``request`` takes.
    """

    return request('put', url, data=data, **kwargs)


def patch(url, data='', **kwargs):
    """Sends a PATCH request. Returns :class:`Response` object.

    :param url: URL for the new :class:`Request` object.
    :param data: (optional) Dictionary or bytes to send in the body of the :class:`Request`.
    :param **kwargs: Optional arguments that ``request`` takes.
    """

    return request('patch', url, **kwargs)


def delete(url, **kwargs):
    """Sends a DELETE request. Returns :class:`Response` object.

    :param url: URL for the new :class:`Request` object.
    :param **kwargs: Optional arguments that ``request`` takes.
    """

    return request('delete', url, **kwargs)<|MERGE_RESOLUTION|>--- conflicted
+++ resolved
@@ -96,7 +96,12 @@
     """Sends a GET request. Returns :class:`Response` object.
 
     :param url: URL for the new :class:`Request` object.
-<<<<<<< HEAD
+    :param params: (optional) Dictionary of parameters, or bytes, to be sent in the query string for the :class:`Request`.
+    :param headers: (optional) Dictionary of HTTP Headers to send with the :class:`Request`.
+    :param cookies: (optional) Dict or CookieJar object to send with the :class:`Request`.
+    :param auth: (optional) AuthObject to enable Basic HTTP Auth.
+    :param timeout: (optional) Float describing the timeout of the request.
+    :param proxies: (optional) Dictionary mapping protocol to the URL of the proxy.
     :param params: (optional) Dictionary of parameters, or bytes, to be sent in the query string for the :class:`Request`.
     :param headers: (optional) Dictionary of HTTP Headers to send with the :class:`Request`.
     :param cookies: (optional) Dict or CookieJar object to send with the :class:`Request`.
@@ -104,17 +109,14 @@
     :param timeout: (optional) Float describing the timeout of the request.
     :param allow_redirects: (optional) Boolean. Set to False to disable redirect following.
     :param proxies: (optional) Dictionary mapping protocol to the URL of the proxy.
-    """
-
-    kwargs.setdefault('allow_redirects', True)
-    return request('GET', url, **kwargs)
-=======
     :param **kwargs: Optional arguments that ``request`` takes.
     """
 
+    return request('GET', url, **kwargs)
+    kwargs.setdefault('allow_redirects', True)
+    return request('GET', url, **kwargs)
     if "allow_redirects" not in kwargs:
         kwargs["allow_redirects"] = True
->>>>>>> 0d6773c6
 
     return request('get', url, **kwargs)
 
@@ -123,7 +125,12 @@
     """Sends a HEAD request. Returns :class:`Response` object.
 
     :param url: URL for the new :class:`Request` object.
-<<<<<<< HEAD
+    :param params: (optional) Dictionary of parameters, or bytes, to be sent in the query string for the :class:`Request`.
+    :param headers: (optional) Dictionary of HTTP Headers to sent with the :class:`Request`.
+    :param cookies: (optional) Dict or CookieJar object to send with the :class:`Request`.
+    :param auth: (optional) AuthObject to enable Basic HTTP Auth.
+    :param timeout: (optional) Float describing the timeout of the request.
+    :param proxies: (optional) Dictionary mapping protocol to the URL of the proxy.
     :param params: (optional) Dictionary of parameters, or bytes, to be sent in the query string for the :class:`Request`.
     :param headers: (optional) Dictionary of HTTP Headers to sent with the :class:`Request`.
     :param cookies: (optional) Dict or CookieJar object to send with the :class:`Request`.
@@ -131,17 +138,14 @@
     :param timeout: (optional) Float describing the timeout of the request.
     :param allow_redirects: (optional) Boolean. Set to False to disable redirect following.
     :param proxies: (optional) Dictionary mapping protocol to the URL of the proxy.
-    """
-
-    kwargs.setdefault('allow_redirects', True)
-    return request('HEAD', url, **kwargs)
-=======
     :param **kwargs: Optional arguments that ``request`` takes.
     """
 
+    return request('HEAD', url, **kwargs)
+    kwargs.setdefault('allow_redirects', True)
+    return request('HEAD', url, **kwargs)
     if "allow_redirects" not in kwargs:
         kwargs["allow_redirects"] = True
->>>>>>> 0d6773c6
 
     return request('head', url, **kwargs)
 
